--- conflicted
+++ resolved
@@ -1,18 +1,15 @@
 [package]
-<<<<<<< HEAD
-name = "stm32l4-hal"
+name = "stm32l4xx-hal"
 version = "0.3.0"
-authors = ["Scott Mabin <MabezDev@gmail.com>", "Nicolas Stalder <n@stalder.io>"]
-description = "Hardware abstraction layer for the stm32l4 chips"
-keywords = ["no-std", "stm32l4", "stm32l432xx", "stm32l432kc", "embedded", "embedded-hal"]
-=======
-name = "stm32l432xx-hal"
-version = "0.2.7"
 authors = ["Scott Mabin <MabezDev@gmail.com>"]
-description = "Hardware abstraction layer for the stm32l432xx chips"
-keywords = ["no-std", "stm32l432xx", "stm32l432kc", "embedded", "embedded-hal"]
->>>>>>> 3e948fab
-repository = "https://github.com/MabezDev/stm32l432xx-hal"
+description = "Hardware abstraction layer for the stm32l4xx chips"
+keywords = ["no-std", "stm32l4xx", "stm32l4", "embedded", "embedded-hal"]
+categories = [
+    "embedded",
+    "hardware-support",
+    "no-std",
+]
+repository = "https://github.com/MabezDev/stm32l4xx-hal"
 readme = "README.md"
 license = "MIT OR Apache-2.0"
 exclude = [
