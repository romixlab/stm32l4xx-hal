--- conflicted
+++ resolved
@@ -33,10 +33,9 @@
     let cp = cortex_m::Peripherals::take().unwrap();
     let dp = hal::stm32::Peripherals::take().unwrap();
 
-    let mut flash = dp.FLASH.constrain(); // .constrain();
+    let mut flash = dp.FLASH.constrain();
     let mut rcc = dp.RCC.constrain();
     let mut pwr = dp.PWR.constrain(&mut rcc.apb1r1);
-<<<<<<< HEAD
     
     // Try a different clock configuration
     let clocks = rcc
@@ -45,7 +44,7 @@
         .freeze(&mut flash.acr, &mut pwr);
     
     let mut timer = Delay::new(cp.SYST, clocks);
-    
+  
     let rtc = Rtc::rtc(
         dp.RTC, 
         &mut rcc.apb1r1, 
@@ -55,16 +54,6 @@
     );
 
     let mut time = Time::new(21.hours(), 57.minutes(), 32.seconds(), 0.micros(), false);
-=======
-
-    // Try a different clock configuration
-    let clocks = rcc.cfgr.freeze(&mut flash.acr, &mut pwr);
-
-    let mut timer = Delay::new(cp.SYST, clocks);
-    let rtc = Rtc::rtc(dp.RTC, &mut rcc.apb1r1, &mut rcc.bdcr, &mut pwr.cr1, clocks);
-
-    let mut time = Time::new(21.hours(), 57.minutes(), 32.seconds(), false);
->>>>>>> bcd22158
     let mut date = Date::new(1.day(), 24.date(), 4.month(), 2018.year());
 
     rtc.set_time(Some(&time), Some(&date));
